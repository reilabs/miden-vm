use std::{fs, path::Path};

use assert_cmd::prelude::*;
use predicates::prelude::*;
extern crate escargot;

fn bin_under_test() -> escargot::CargoRun {
    escargot::CargoBuild::new()
        .bin("miden")
        .features("executable internal")
        .current_release()
        .current_target()
        .run()
        .unwrap_or_else(|err| {
            eprintln!("{err}");
            panic!("failed to build `miden`");
        })
}

#[test]
// Tt test might be an overkill to test only that the 'run' cli command
// outputs steps and ms.
fn cli_run() -> Result<(), Box<dyn std::error::Error>> {
    let mut cmd = bin_under_test().command();

    cmd.arg("run")
        .arg("./masm-examples/fib/fib.masm")
        .arg("-n")
        .arg("1")
        .arg("-m")
        .arg("8192")
        .arg("-e")
        .arg("8192");

    let output = cmd.unwrap();

    // This tests what we want. Actually it outputs X steps in Y ms.
    // However we the X and the Y can change in future versions.
    // There is no other 'steps in' in the output
    output.assert().stdout(predicate::str::contains("VM cycles"));

    Ok(())
}

#[test]
fn cli_run_masp() -> Result<(), Box<dyn std::error::Error>> {
    let mut cmd = bin_under_test().command();

    cmd.arg("run")
        .arg("./tests/integration/cli/data/masp/is_prime.masp")
        .arg("-i")
        .arg("./tests/integration/cli/data/masp/is_prime.inputs");

    let output = cmd.unwrap();

    output.assert().stdout(predicate::str::contains("VM cycles"));

    Ok(())
}

#[test]
fn cli_prove_masp() -> Result<(), Box<dyn std::error::Error>> {
    let mut cmd = bin_under_test().command();

    cmd.arg("prove")
        .arg("./tests/integration/cli/data/masp/is_prime.masp")
        .arg("-i")
        .arg("./tests/integration/cli/data/masp/is_prime.inputs");

    let output = cmd.unwrap();

    output.assert().stdout(predicate::str::contains("proved in"));

    fs::remove_file("./tests/integration/cli/data/masp/is_prime.proof").unwrap();
    fs::remove_file("./tests/integration/cli/data/masp/is_prime.outputs").unwrap();

    Ok(())
}

use assembly::Library;
use vm_core::Decorator;

#[test]
fn cli_bundle_debug() {
    let output_file = std::env::temp_dir().join("cli_bundle_debug.masl");

    let mut cmd = bin_under_test().command();
<<<<<<< HEAD
    cmd.arg("bundle").arg("./tests/integration/cli/data/lib");
=======
    cmd.arg("bundle")
        .arg("--debug")
        .arg("./tests/integration/cli/data/lib")
        .arg("--output")
        .arg(output_file.as_path());
>>>>>>> 8f61164a
    cmd.assert().success();

    let lib = Library::deserialize_from_file(&output_file).unwrap();
    // If there are any AsmOp decorators in the forest, the bundle is in debug mode.
    let found_one_asm_op =
        lib.mast_forest().decorators().iter().any(|d| matches!(d, Decorator::AsmOp(_)));
    assert!(found_one_asm_op);
    fs::remove_file(&output_file).unwrap();
}

#[test]
fn cli_bundle_no_exports() {
    let mut cmd = bin_under_test().command();
    cmd.arg("bundle").arg("./tests/integration/cli/data/lib_noexports");
    cmd.assert()
        .failure()
        .stderr(predicate::str::contains("library must contain at least one exported procedure"));
}

#[test]
fn cli_bundle_kernel() {
    let output_file = std::env::temp_dir().join("cli_bundle_kernel.masl");

    let mut cmd = bin_under_test().command();
    cmd.arg("bundle")
        .arg("./tests/integration/cli/data/lib")
        .arg("--kernel")
        .arg("./tests/integration/cli/data/kernel_main.masm")
        .arg("--output")
        .arg(output_file.as_path());
    cmd.assert().success();
    fs::remove_file(&output_file).unwrap()
}

/// A kernel can bundle with a library w/o exports.
#[test]
fn cli_bundle_kernel_noexports() {
    let output_file = std::env::temp_dir().join("cli_bundle_kernel.masl");

    let mut cmd = bin_under_test().command();
    cmd.arg("bundle")
        .arg("./tests/integration/cli/data/lib_noexports")
        .arg("--kernel")
        .arg("./tests/integration/cli/data/kernel_main.masm")
        .arg("--output")
        .arg(output_file.as_path());
    cmd.assert().success();
    fs::remove_file(&output_file).unwrap()
}

#[test]
fn cli_bundle_output() {
    let mut cmd = bin_under_test().command();
    cmd.arg("bundle")
        .arg("./tests/integration/cli/data/lib")
        .arg("--output")
        .arg("test.masl");
    cmd.assert().success();
    assert!(Path::new("test.masl").exists());
    fs::remove_file("test.masl").unwrap()
}

#[test]
// First compile a library to a .masl file, then run a program that uses it.
fn cli_run_with_lib() -> Result<(), Box<dyn std::error::Error>> {
    let mut cmd = bin_under_test().command();
    cmd.arg("bundle")
        .arg("./tests/integration/cli/data/lib")
        .arg("--output")
        .arg("lib.masl");
    cmd.assert().success();

    let mut cmd = bin_under_test().command();
    cmd.arg("run")
        .arg("./tests/integration/cli/data/main.masm")
        .arg("-l")
        .arg("./lib.masl");
    cmd.assert().success();

    fs::remove_file("lib.masl").unwrap();
    Ok(())
}

#[test]
fn cli_analyze_masp() -> Result<(), Box<dyn std::error::Error>> {
    let mut cmd = bin_under_test().command();

    cmd.arg("analyze")
        .arg("./tests/integration/cli/data/masp/is_prime.masp")
        .arg("-i")
        .arg("./tests/integration/cli/data/masp/is_prime.inputs");

    let output = cmd.unwrap();

    output.assert().stdout(predicate::str::contains("Total number of NOOPs"));

    Ok(())
}

#[test]
fn cli_debug_masp() -> Result<(), Box<dyn std::error::Error>> {
    let mut cmd = bin_under_test().command();

    cmd.arg("debug")
        .arg("./tests/integration/cli/data/masp/is_prime.masp")
        .arg("-i")
        .arg("./tests/integration/cli/data/masp/is_prime.inputs");

    let output = cmd.unwrap();

    output.assert().stdout(predicate::str::contains("Debugging program"));

    Ok(())
}<|MERGE_RESOLUTION|>--- conflicted
+++ resolved
@@ -85,15 +85,10 @@
     let output_file = std::env::temp_dir().join("cli_bundle_debug.masl");
 
     let mut cmd = bin_under_test().command();
-<<<<<<< HEAD
-    cmd.arg("bundle").arg("./tests/integration/cli/data/lib");
-=======
-    cmd.arg("bundle")
-        .arg("--debug")
-        .arg("./tests/integration/cli/data/lib")
-        .arg("--output")
-        .arg(output_file.as_path());
->>>>>>> 8f61164a
+    cmd.arg("bundle")
+        .arg("./tests/integration/cli/data/lib")
+        .arg("--output")
+        .arg(output_file.as_path());;
     cmd.assert().success();
 
     let lib = Library::deserialize_from_file(&output_file).unwrap();
