# Changelog

<<<<<<< HEAD
## 0.17.0 (TBD)

- [BREAKING] Incremented MSRV to 1.88.

#### Changes
- [BREAKING] Introduce `SourceManagerSync` trait, and remove `Assembler::source_manager()` method [#1966](https://github.com/0xMiden/miden-vm/issues/1966)
- [BREAKING] Implement preliminary changes for lazy loading of external `MastForest` `AdviceMap`s ([#1949](https://github.com/0xMiden/miden-vm/issues/1949)).
=======
## 0.16.1 (2025-07-10)

- Make `Process::state()` public and re-introduce `From<&Process> for ProcessState`.
- Return `AdviceProvider` as part of the `ExecutionTrace`.
>>>>>>> bf659d82

## 0.16.0 (2025-07-08)

#### Enhancements

- Optimized handling of variable length public inputs in the recursive verifier (#1842).
- Simplify processing of OOD evaluations in the recursive verifier (#1848).
- Allowed constants to be declared as words and to be arguments of the `push` instruction (#1855).
- Allowed definition of Advice Map data in MASM programs. The data is loaded by the host before execution (#1862).
- Improved the documentation for the `Assembler` and its APIs to better explain how each affects the final assembled artifact (#1881).
- It is now possible to assemble kernels with multiple modules while allowing those modules to perform kernel-like actions, such as using the `caller` instruction. (#1893).
- Made `ErrorContext` zero-cost ([#1910](https://github.com/0xMiden/miden-vm/issues/1910)).
- Made `FastProcessor` output rich error diagnostics ([#1914](https://github.com/0xMiden/miden-vm/issues/1914)).
- [BREAKING] Make `FastProcessor::execute()` async ([#1933](https://github.com/0xMiden/miden-vm/issues/1933)).
- The `SourceManager` API was improved to be more precise about source file locations (URIs) and language type. This is intended to support the LSP server implementation. ([#1937](https://github.com/0xMiden/miden-vm/pull/1937)).
- `SourceManager::update` was added to allow for the LSP server to update documents stored in the source manager based on edits made by the user. ([#1937](https://github.com/0xMiden/miden-vm/pull/1937)).
- Implemented a new `adv.has_mapkey` decorator ([#1941](https://github.com/0xMiden/miden-vm/pull/1941)).
- Added `get_procedure_root_by_name` method to the `Library` struct ([#1961](https://github.com/0xMiden/miden-vm/pull/1961)).

#### Changes

- Updated lalrpop dependency to 0.22 (#1865)
- Removed the obsolete `RpoFalcon512` decorator and associated structs (#1872).
- Fixed instructions with errors print without quotes (#1882).
- [BREAKING] Renamed `Assembler::add_module` to `Assembler::compile_and_statically_link` (#1881).
- [BREAKING] Renamed `Assembler::add_modules` to `Assembler::compile_and_statically_link_all` (#1881).
- [BREAKING] Renamed `Assembler::add_modules_from_dir` to `Assembler::compile_and_statically_link_from_dir` (#1881).
- [BREAKING] Removed `Assembler::add_module_with_options` (#1881).
- [BREAKING] Removed `Assembler::add_modules_with_options` (#1881).
- [BREAKING] Renamed `Assembler::add_library` to `Assembler::link_dynamic_library` (#1881).
- [BREAKING] Renamed `Assembler::add_vendored_library` to `Assembler::link_static_library` (#1881).
- [BREAKING] `AssemblyError` was removed, and all uses replaced with `Report` (#1881).
- [BREAKING] `Compile` trait was renamed to `Parse`.
- [BREAKING] `CompileOptions` was renamed to `ParseOptions`.
- Licensed the project under the Apache 2.0 license (in addition to the MIT) (#1883).
- Uniform chiplet bus message flag encoding (#1887).
- [BREAKING] Updated dependencies Winterfell to v0.13 and Crypto to v0.15 (#1896).
- [BREAKING] Converted `AdviceProvider` into a struct ([#1904](https://github.com/0xMiden/miden-vm/issues/1904), [#1905](https://github.com/0xMiden/miden-vm/issues/1905)).
- [BREAKING] `Host::get_mast_forest` takes `&mut self` ([#1902](https://github.com/0xMiden/miden-vm/issues/1902)).
- [BREAKING] `ProcessState` returns `MemoryError` instead of `ExecutionError` ([#1912](https://github.com/0xMiden/miden-vm/issues/1912)).
- [BREAKING] `AdviceProvider` returns its own error type ([#1907](https://github.com/0xMiden/miden-vm/issues/1907).
- Split out the syntax-related aspects of the `miden-assembly` crate into a new crate called `miden-assembly-syntax` ([#1921](https://github.com/0xMiden/miden-vm/pull/1921)).
- Removed the dependency on `miden-assembly` from `miden-mast-package` ([#1921](https://github.com/0xMiden/miden-vm/pull/1921)).
- [BREAKING] Removed `Library::from_dir` in favor of `Assembler::assemble_library_from_dir` ([#1921](https://github.com/0xMiden/miden-vm/pull/1921)).
- [BREAKING] Removed `KernelLibrary::from_dir` in favor of `Assembler::assemble_kernel_from_dir` ([#1921](https://github.com/0xMiden/miden-vm/pull/1921)).
- [BREAKING] Fixed incorrect namespace being set on modules parsed using the `lib_dir` parameter of `KernelLibrary::from_dir`. ([#1921](https://github.com/0xMiden/miden-vm/pull/1921))..
- [BREAKING] The signature of `SourceManager::load` has changed, and now requires a `SourceLanguage` and `Uri` parameter. ([#1937](https://github.com/0xMiden/miden-vm/pull/1937)).
- [BREAKING] The signature of `SourceManager::load_from_raw_parts` has changed, and now requires a `Uri` parameter in place of `&str`. ([#1937](https://github.com/0xMiden/miden-vm/pull/1937)).
- [BREAKING] The signature of `SourceManager::find` has changed, and now requires a `Uri` parameter in place of `&str`. ([#1937](https://github.com/0xMiden/miden-vm/pull/1937)).
- [BREAKING] `SourceManager::get_by_path` was renamed to `get_by_uri`, and now requires a `&Uri` instead of a `&str` for the URI/path parameter ([#1937](https://github.com/0xMiden/miden-vm/pull/1937)).
- [BREAKING] The `path` parameter of `Location` and `FileLineCol` debuginfo types was renamed to `uri`, and changed from `Arc<str>` to `Uri` type. ([#1937](https://github.com/0xMiden/miden-vm/pull/1937)).
- [BREAKING] Move `AdviceProvider` from `Host` to `ProcessState` ([#1923](https://github.com/0xMiden/miden-vm/issues/1923))).
- Removed decorator for interpolating polynomials over degree 2 extension field ([#1875](https://github.com/0xMiden/miden-vm/issues/1875)).
- Removed MASM code for probabilistic NTT ([#1875](https://github.com/0xMiden/miden-vm/issues/1875)).
- Moved implementation of `miden_assembly_syntax::diagnostics` into a new `miden-utils-diagnostics` crate ([#1945](https://github.com/0xMiden/miden-vm/pull/1945)).
- Moved implementation of `miden_core::debuginfo` into a new `miden-debug-types` crate ([#1945](https://github.com/0xMiden/miden-vm/pull/1945)).
- Moved implementation of `miden_core::sync` into a new `miden-utils-sync` crate ([#1945](https://github.com/0xMiden/miden-vm/pull/1945)).
- [BREAKING] Replaced `miden_assembly_syntax::Version` with `semver::Version` ([#1946](https://github.com/0xMiden/pull/1946))

#### Fixes

- Truncated nprime.masm output stack to prevent overflow during benchmarks ([#1879](https://github.com/0xMiden/miden-vm/issues/1879)).
- Modules can now be provided in any order to the `Assembler`, see #1669 (#1881).
- Addressed bug which caused references to re-exported procedures whose definition internally referred to an aliased module import, to produce an "undefined module" error, see #1451 (#1892).
- The special identifiers for kernel, executable, and anonymous namespaces were not valid MASM syntax (#1893).
- `AdviceProvider`: replace `SimpleAdviceMap` with `AdviceMap` struct from `miden-core` & add `merge_advice_map` to `AdviceProvider` ([#1924](https://github.com/0xMiden/miden-vm/issues/1924) & [#1922](https://github.com/0xMiden/miden-vm/issues/1922)).
- [BREAKING] Disallow usage of the field modulus as an immediate value ([#1938](https://github.com/0xMiden/miden-vm/pull/1938)).

## 0.15.0 (2025-06-06)

#### Enhancements

- Add `debug.stack_adv` and `debug.stack_adv.<n>` to help debug the advice stack (#1828).
- Add a complete description of the constraints for `horner_eval_base` and `horner_eval_ext` (#1817).
- Add documentation for ACE chiplet (#1766)
- Add support for setting debugger breakpoints via `breakpoint` instruction (#1860)
- Improve error messages for some procedure locals-related errors (#1863)
- Add range checks to the `push_falcon_mod_result` advice injector to make sure that the inputs are `u32` (#1819).

#### Changes

- [BREAKING] Rename `miden` executable to `miden-vm`
- Improve error messages for some assembler instruction (#1785)
- Remove `idx` column from Kernel ROM chiplet and use chiplet bus for initialization. (#1818)
- [BREAKING] Make `Assembler::source_manager()` be `Send + Sync` (#1822)
- Refactored `ProcedureName` validation logic to improve readability (#1663)
- Simplify and optimize the recursive verifier (#1801).
- Simplify auxiliary randomness generation (#1810).
- Add handling of variable length public inputs to the recursive verifier (#1813).

#### Fixes

- `miden debug` rewind command no longer panics at clock 0 (#1751)
- Prevent overflow in ACE circuit evaluation (#1820)
- `debug.local` decorators no longer panic or print incorrect values (#1859)

## 0.14.0 (2025-05-07)

#### Enhancements

- Add kernel procedures digests as public inputs to the recursive verifier (#1724).
- add optional `Package::account_component_metadata_bytes` to store serialized `AccountComponentMetadata` (#1731).
- Add `executable` feature to the `make test` and `make test-build` Make commands (#1762).
- Allow asserts instruction to take error messages as strings instead of error codes as Felts (#1771).
- Add arithmetic evaluation chiplet (#1759).
- Update the recursive verifier to use arithmetic evaluation chiplet (#1760).

#### Changes

- Replace deprecated #[clap(...)] with #[command(...)] and #[arg(.…)] (#1794)
- Add pull request template to guide contributors (#1795)
- [BREAKING] `ExecutionOptions::with_debugging()` now takes a boolean parameter (#1761)
- Use `MemoryAddress(u32)` for `VmState` memory addresses instead of plain `u64` (#1758).
- [BREAKING] Improve processor errors for memory and calls (#1717)
- Implement a new fast processor that doesn't generate a trace (#1668)
- `ProcessState::get_stack_state()` now only returns the state of the active context (#1753)
- Change `MastForestBuilder::set_after_exit()` for `append_after_exit()` (#1775)
- Improve processor error diagnostics (#1765)
- Fix source spans associated with assert* and mtree_verify instructions (#1789)
- [BREAKING] Improve the layout of the memory used by the recursive verifier (#1857)

## 0.13.2 (2025-04-02)

#### Changes

- Relaxed rules for identifiers created via `Ident::new`, `ProcedureName::new`, `LibraryNamespace::new`, and `Library::new_from_components` (#1735)
- [BREAKING] Renamed `Ident::new_unchecked` and `ProcedureName::new_unchecked` to `from_raw_parts` (#1735).

#### Fixes

- Fixed various issues with pretty printing of Miden Assembly (#1740).

## 0.13.1 (2025-03-21) - `stdlib` crate only

#### Enhancements

- Added `prepare_hasher_state` and `hash_memory_with_state` procedures to the `stdlib::crypto::hashes::rpo` module (#1718).

## 0.13.0 (2025-03-20)

#### Enhancements

- Added to the `Assembler` the ability to vendor a compiled library.
- [BREAKING] Update CLI to accept masm or masp files as input for all commands (#1683, #1692).
- [BREAKING] Introduced `HORNERBASE`, `HORNEREXT` and removed `RCOMBBASE` instructions (#1656).

#### Changes

- Update minimum supported Rust version to 1.85.
- Change Chiplet Fields to Public (#1629).
- [BREAKING] Updated Winterfell dependency to v0.12 (#1658).
- Introduce `BusDebugger` to facilitate debugging buses (#1664).
- Update Falcon verification procedure to use `HORNERBASE` (#1661).
- Update recursive verifier to use `HORNERBASE` (#1665).
- Fix the docs and implementation of `EXPACC` (#1676).
- Running a call/syscall/dyncall while processing a syscall now results in an error (#1680).
- Using a non-binary value as a loop condition now results in an error (#1685).
- [BREAKING] Remove `Assembler::assemble_common()` from the public interface (#1689).
- Fix `Horner{Base, Ext}` bus requests to memory chiplet (#1689).
- Fix docs on the layout of the auxiliary segment trace (#1694).
- Optimize FRI remainder polynomial check (#1670).
- Remove `FALCON_SIG_TO_STACK` event (#1703).
- Prevent `U64Div` event from crashing processor (#1710).

## 0.12.0 (2025-01-22)

#### Highlights

- [BREAKING] Refactored memory to be element-addressable (#1598).

#### Changes

- [BREAKING] Resolved flag collision in `--verify` command and added functionality for optional input/output files (#1513).
- [BREAKING] Refactored `MastForest` serialization/deserialization to put decorator data at the end of the binary (#1531).
- [BREAKING] Refactored `Process` struct to no longer take ownership of the `Host` (#1571).
- [BREAKING] Converted `ProcessState` from a trait to a struct (#1571).
- [BREAKING] Simplified `Host` and `AdviceProvider` traits (#1572).
- [BREAKING] Updated Winterfell dependency to v0.11 (#1586).
- [BREAKING] Cleaned up benchmarks and examples in the `miden-vm` crate (#1587)
- [BREAKING] Switched to `thiserror` 2.0 derive errors and refactored errors (#1588).
- Moved handling of `FalconSigToStack` event from system event handlers to the `DefaultHost` (#1630).

#### Enhancements

- Added options `--kernel`, `--debug` and `--output` to `miden bundle` (#1447).
- Added `miden_core::mast::MastForest::advice_map` to load it into the advice provider before the `MastForest` execution (#1574).
- Optimized the computation of the DEEP queries in the recursive verifier (#1594).
- Added validity checks for the inputs to the recursive verifier (#1596).
- Allow multiple memory reads in the same clock cycle (#1626)
- Improved Falcon signature verification (#1623).
- Added `miden-mast-package` crate with `Package` type to represent a compiled Miden program/library (#1544).

## 0.11.0 (2024-11-04)

#### Enhancements

- Added `miden_core::utils::sync::racy_lock` module (#1463).
- Updated `miden_core::utils` to re-export `std::sync::LazyLock` and `racy_lock::RacyLock as LazyLock` for std and no_std environments, respectively (#1463).
- Debug instructions can be enabled in the cli `run` command using `--debug` flag (#1502).
- Added support for procedure annotation (attribute) syntax to Miden Assembly (#1510).
- Make `miden-prover::prove()` method conditionally asynchronous (#1563).
- Update and sync the recursive verifier (#1575).

#### Changes

- [BREAKING] Wrapped `MastForest`s in `Program` and `Library` structs in `Arc` (#1465).
- `MastForestBuilder`: use `MastNodeId` instead of MAST root to uniquely identify procedures (#1473).
- Made the undocumented behavior of the VM with regard to undefined behavior of u32 operations, stricter (#1480).
- Introduced the `Emit` instruction (#1496).
- [BREAKING] ExecutionOptions::new constructor requires a boolean to explicitly set debug mode (#1502).
- [BREAKING] The `run` and the `prove` commands in the cli will accept `--trace` flag instead of `--tracing` (#1502).
- Migrated to new padding rule for RPO (#1343).
- Migrated to `miden-crypto` v0.11.0 (#1343).
- Implemented `MastForest` merging (#1534).
- Rename `EqHash` to `MastNodeFingerprint` and make it `pub` (#1539).
- Updated Winterfell dependency to v0.10 (#1533).
- [BREAKING] `DYN` operation now expects a memory address pointing to the procedure hash (#1535).
- [BREAKING] `DYNCALL` operation fixed, and now expects a memory address pointing to the procedure hash (#1535).
- Permit child `MastNodeId`s to exceed the `MastNodeId`s of their parents (#1542).
- Don't validate export names on `Library` deserialization (#1554)
- Compile advice injectors down to `Emit` operations (#1581)

#### Fixes

- Fixed an issue with formatting of blocks in Miden Assembly syntax
- Fixed the construction of the block hash table (#1506)
- Fixed a bug in the block stack table (#1511) (#1512) (#1557)
- Fixed the construction of the chiplets virtual table (#1514) (#1556)
- Fixed the construction of the chiplets bus (#1516) (#1525)
- Decorators are now allowed in empty basic blocks (#1466)
- Return an error if an instruction performs 2 memory accesses at the same memory address in the same cycle (#1561)

## 0.10.6 (2024-09-12) - `miden-processor` crate only

#### Enhancements

- Added `PartialEq`, `Eq`, `Serialize` and `Deserialize` to `AdviceMap` and `AdviceInputs` structs (#1494).

## 0.10.5 (2024-08-21)

#### Enhancements

- Updated `MastForest::read_from` to deserialize without computing node hashes unnecessarily (#1453).
- Assembler: Merge contiguous basic blocks (#1454).
- Assembler: Add a threshold number of operations after which we stop merging more in the same block (#1461).

#### Changes

- Added `new_unsafe()` constructors to MAST node types which do not compute node hashes (#1453).
- Consolidated `BasicBlockNode` constructors and converted assert flow to `MastForestError::EmptyBasicBlock` (#1453).

#### Fixes

- Fixed an issue with registering non-local procedures in `MemMastForestStore` (#1462).
- Added a check for circular external node lookups in the processor (#1464).

## 0.10.4 (2024-08-15) - `miden-processor` crate only

#### Enhancements

- Added support for executing `Dyn` nodes from external MAST forests (#1455).

## 0.10.3 (2024-08-12)

#### Enhancements

- Added `with-debug-info` feature to `miden-stdlib` (#1445).
- Added `Assembler::add_modules_from_dir()` method (#1445).
- [BREAKING] Implemented building of multi-module kernels (#1445).

#### Changes

- [BREAKING] Replaced `SourceManager` parameter with `Assembler` in `Library::from_dir` (#1445).
- [BREAKING] Moved `Library` and `KernelLibrary` exports to the root of the `miden-assembly` crate. (#1445).
- [BREAKING] Depth of the input and output stack was restricted to 16 (#1456).

## 0.10.2 (2024-08-10)

#### Enhancements

- Removed linear search of trace rows from `BlockHashTableRow::table_init()` (#1439).
- Exposed some pretty printing internals for `MastNode` (#1441).
- Made `KernelLibrary` impl `Clone` and `AsRef<Library>` (#1441).
- Added serialization to the `Program` struct (#1442).

#### Changes

- [BREAKING] Removed serialization of AST structs (#1442).

## 0.10.0 (2024-08-06)

#### Features

- Added source location tracking to assembled MAST (#1419).
- Added error codes support for the `mtree_verify` instruction (#1328).
- Added support for immediate values for `lt`, `lte`, `gt`, `gte` comparison instructions (#1346).
- Added support for immediate values for `u32lt`, `u32lte`, `u32gt`, `u32gte`, `u32min` and `u32max` comparison instructions (#1358).
- Added support for the `nop` instruction, which corresponds to the VM opcode of the same name, and has the same semantics.
- Added support for the `if.false` instruction, which can be used in the same manner as `if.true`
- Added support for immediate values for `u32and`, `u32or`, `u32xor` and `u32not` bitwise instructions (#1362).
- [BREAKING] Assembler: add the ability to compile MAST libraries, and to assemble a program using compiled libraries (#1401)

#### Enhancements

- Changed MAST to a table-based representation (#1349).
- Introduced `MastForestStore` (#1359).
- Adjusted prover's metal acceleration code to work with 0.9 versions of the crates (#1357).
- Relaxed the parser to allow one branch of an `if.(true|false)` to be empty.
- Optimized `std::sys::truncate_stuck` procedure (#1384).
- Updated CI and Makefile to standardize it across Miden repositories (#1342).
- Add serialization/deserialization for `MastForest` (#1370).
- Updated CI to support `CHANGELOG.md` modification checking and `no changelog` label (#1406).
- Introduced `MastForestError` to enforce `MastForest` node count invariant (#1394).
- Added functions to `MastForestBuilder` to allow ensuring of nodes with fewer LOC (#1404).
- [BREAKING] Made `Assembler` single-use (#1409).
- Removed `ProcedureCache` from the assembler (#1411).
- Added functions to `MastForest` and `MastForestBuilder` to add and ensure nodes with fewer LOC (#1404, #1412).
- Added `Assembler::assemble_library()` and `Assembler::assemble_kernel()`  (#1413, #1418).
- Added `miden_core::prettier::pretty_print_csv` helper, for formatting of iterators over `PrettyPrint` values as comma-separated items.
- Added source code management primitives in `miden-core` (#1419).
- Added `make test-fast` and `make test-skip-proptests` Makefile targets for faster testing during local development.
- Added `ProgramFile::read_with` constructor that takes a `SourceManager` impl to use for source management.
- Added `RowIndex(u32)` (#1408).

#### Changed

- When using `if.(true|false) .. end`, the parser used to emit an empty block for the branch that was elided. The parser now emits a block containing a single `nop` instruction instead.
- [BREAKING] `internals` configuration feature was renamed to `testing` (#1399).
- The `AssemblyOp` decorator now contains an optional `Location` (#1419)
- The `Assembler` now requires passing in a `Arc<dyn SourceManager>`, for use in rendering diagnostics.
- The `Module::parse_file` and `Module::parse_str` functions have been removed in favor of calling `Module::parser` and then using the `ModuleParser` methods.
- The `Compile` trait now requires passing a `SourceManager` reference along with the item to be compiled.
- Update minimum supported Rust version to 1.80 (#1425).
- Made `debug` mode the default in the CLI. Added `--release` flag to disable debugging instead of having to enable it. (#1728)

## 0.9.2 (2024-05-22) - `stdlib` crate only

- Skip writing MASM documentation to file when building on docs.rs (#1341).

## 0.9.2 (2024-05-09) - `assembly` crate only

- Remove usage of `group_vector_elements()` from `combine_blocks()` (#1331).

## 0.9.2 (2024-04-25) - `air` and `processor` crates only

- Allowed enabling debug mode via `ExecutionOptions` (#1316).

## 0.9.1 (2024-04-04)

- Added additional trait implementations to error types (#1306).

## 0.9.0 (2024-04-03)

#### Packaging

- [BREAKING] The package `miden-vm` crate was renamed from `miden` to `miden-vm`. Now the package and crate names match (#1271).

#### Stdlib

- Added `init_no_padding` procedure to `std::crypto::hashes::native` (#1313).
- [BREAKING] `native` module was renamed to the `rpo`, `hash_memory` procedure was renamed to the `hash_memory_words` (#1368).
- Added `hash_memory` procedure to `std::crypto::hashes::rpo` (#1368).

#### VM Internals

- Removed unused `find_lone_leaf()` function from the Advice Provider (#1262).
- [BREAKING] Changed fields type of the `StackOutputs` struct from `Vec<u64>` to `Vec<Felt>` (#1268).
- [BREAKING] Migrated to `miden-crypto` v0.9.0 (#1287).

## 0.8.0 (02-26-2024)

#### Assembly

- Expanded capabilities of the `debug` decorator. Added `debug.mem` and `debug.local` variations (#1103).
- Introduced the `emit.<event_id>` assembly instruction (#1119).
- Introduced the `procref.<proc_name>` assembly instruction (#1113).
- Added the ability to use constants as counters in `repeat` loops (#1124).
- [BREAKING] Removed all `checked` versions of the u32 instructions. Renamed all `unchecked` versions (#1115).
- Introduced the `u32clz`, `u32ctz`, `u32clo`, `u32cto` and `ilog2` assembly instructions (#1176).
- Added support for hexadecimal values in constants (#1199).
- Added the `RCombBase` instruction (#1216).

#### Stdlib

- Introduced `std::utils` module with `is_empty_word` procedure. Refactored `std::collections::smt`
  and `std::collections::smt64` to use the procedure (#1107).
- [BREAKING] Removed `checked` versions of the instructions in the `std::math::u64` module (#1142).
- Introduced `clz`, `ctz`, `clo` and `cto` instructions in the `std::math::u64` module (#1179).
- [BREAKING] Refactored `std::collections::smt` to use `SimpleSmt`-based implementation (#1215).
- [BREAKING] Removed `std::collections::smt64` (#1249)

#### VM Internals

- Introduced the `Event` decorator and an associated `on_event` handler on the `Host` trait (#1119).
- Added methods `StackOutputs::get_stack_item()` and `StackOutputs::get_stack_word()` (#1155).
- Added [Tracing](https://crates.io/crates/tracing) logger to the VM (#1139).
- Refactored auxiliary trace construction (#1140).
- [BREAKING] Optimized `u32lt` instruction (#1193)
- Added `on_assert_failed()` method to the Host trait (#1197).
- Added support for handling `trace` instruction in the `Host` interface (#1198).
- Updated Winterfell dependency to v0.8 (#1234).
- Increased min version of `rustc` to 1.75.

#### CLI

- Introduced the `!use` command for the Miden REPL (#1162).
- Introduced a `BLAKE3` hashing example (#1180).

## 0.7.0 (2023-10-11)

#### Assembly

- Added ability to attach doc comments to re-exported procedures (#994).
- Added support for nested modules (#992).
- Added support for the arithmetic expressions in constant values (#1026).
- Added support for module aliases (#1037).
- Added `adv.insert_hperm` decorator (#1042).
- Added `adv.push_smtpeek` decorator (#1056).
- Added `debug` decorator (#1069).
- Refactored `push` instruction so now it parses long hex string in little-endian (#1076).

#### CLI

- Implemented ability to output compiled `.masb` files to disk (#1102).

#### VM Internals

- Simplified range checker and removed 1 main and 1 auxiliary trace column (#949).
- Migrated range checker lookups to use LogUp and reduced the number of trace columns to 2 main and
  1 auxiliary (#1027).
- Added `get_mapped_values()` and `get_store_subset()` methods to the `AdviceProvider` trait (#987).
- [BREAKING] Added options to specify maximum number of cycles and expected number of cycles for a program (#998).
- Improved handling of invalid/incomplete parameters in `StackOutputs` constructors (#1010).
- Allowed the assembler to produce programs with "phantom" calls (#1019).
- Added `TraceLenSummary` struct which holds information about traces lengths to the `ExecutionTrace` (#1029).
- Imposed the 2^32 limit for the memory addresses used in the memory chiplet (#1049).
- Supported `PartialMerkleTree` as a secret input in `.input` file (#1072).
- [BREAKING] Refactored `AdviceProvider` interface into `Host` interface (#1082).

#### Stdlib

- Completed `std::collections::smt` module by implementing `insert` and `set` procedures (#1036, #1038, #1046).
- Added new module `std::crypto::dsa::rpo_falcon512` to support Falcon signature verification (#1000, #1094)

## 0.6.1 (2023-06-29)

- Fixed `no-std` compilation for `miden-core`, `miden-assembly`, and `miden-processor` crates.

## 0.6.0 (2023-06-28)

#### Assembly

- Added new instructions: `mtree_verify`.
- [BREAKING] Refactored `adv.mem` decorator to use parameters from operand stack instead of immediate values.
- [BREAKING] Refactored `mem_stream` and `adv_pipe` instructions.
- Added constant support for memory operations.
- Enabled incremental compilation via `compile_in_context()` method.
- Exposed ability to compile individual modules publicly via `compile_module()` method.
- [BREAKING] Refactored advice injector instructions.
- Implemented procedure re-exports from modules.

#### CLI

- Implemented support for all types of nondeterministic inputs (advice stack, advice map, and Merkle store).
- Implemented ability to generate proofs suitable for recursion.

#### Stdlib

- Added new module: `std::collections::smt` (only `smt::get` available).
- Added new module: `std::collections::mmr`.
- Added new module: `std::collections::smt64`.
- Added several convenience procedures to `std::mem` module.
- [BREAKING] Added procedures to compute 1-to-1 hashes in `std::crypto::hashes` module and renamed existing procedures to remove ambiguity.
- Greatly optimized recursive STARK verifier (reduced number of cycles by 6x - 8x).

#### VM Internals

- Moved test framework from `miden-vm` crate to `miden-test-utils` crate.
- Updated Winterfell dependency to v0.6.4.
- Added support for GPU acceleration on Apple silicon (Metal).
- Added source locations to all AST nodes.
- Added 8 more instruction slots to the VM (not yet used).
- Completed kernel ROM trace generation.
- Implemented ability to record advice provider requests to the initial dataset via `RecAdviceProvider`.

## 0.5.0 (2023-03-29)

#### CLI

- Renamed `ProgramInfo` to `ExecutionDetails` since there is another `ProgramInfo` struct in the source code.
- [BREAKING] renamed `stack_init` and `advice_tape` to `operand_stack` and `advice_stack` in input files.
- Enabled specifying additional advice provider inputs (i.e., advice map and Merkle store) via the input files.

#### Assembly

- Added new instructions: `is_odd`, `assert_eqw`, `mtree_merge`.
- [BREAKING] Removed `mtree_cwm` instruction.
- Added `breakpoint` instruction to help with debugging.

#### VM Internals

- [BREAKING] Renamed `Read`, `ReadW` operations into `AdvPop`, `AdvPopW`.
- [BREAKING] Replaced `AdviceSet` with `MerkleStore`.
- Updated Winterfell dependency to v0.6.0.
- [BREAKING] Renamed `Read/ReadW` operations into `AdvPop/AdvPopW`.

## 0.4.0 (2023-02-27)

#### Advice provider

- [BREAKING] Converted `AdviceProvider` into a trait which can be provided to the processor.
- Added a decorator for interpolating polynomials over degree 2 extension field (`ext2intt`).
- Added `AdviceSource` enum for greater future flexibility of advice injectors.

#### CLI

- Added `debug` subcommand to enable stepping through program execution forward/backward.
- Added cycle count to the output of program execution.

#### Assembly

- Added support for constant declarations.
- Added new instructions: `clk`, `ext2*`, `fri_ext2fold4`, `hash`, `u32checked_popcnt`, `u32unchecked_popcnt`.
- [BREAKING] Renamed `rpperm` to `hperm` and `rphash` to `hmerge`.
- Removed requirement that code blocks must be non-empty (i.e., allowed empty blocks).
- [BREAKING] Refactored `mtree_set` and `mtree_cwm` instructions to leave the old value on the stack.
- [BREAKING] Replaced `ModuleProvider` with `Library` to improve 3rd party library support.

#### Processor, Prover, and Verifier

- [BREAKING] Refactored `execute()`, `prove()`, `verify()` functions to take `StackInputs` as one of the parameters.
- [BREAKING] Refactored `prove()` function to return `ExecutionProof` (which is a wrapper for `StarkProof`).
- [BREAKING] Refactored `verify()` function to take `ProgramInfo`, `StackInputs`, and `ExecutionProof` as parameters and return a `u32` indicating security level of the verified proof.

#### Stdlib

- Added `std::mem::memcopy` procedure for copying regions of memory.
- Added `std::crypto::fri::frie2f4::verify` for verifying FRI proofs over degree 2 extension field.

#### VM Internals

- [BREAKING] Migrated to Rescue Prime Optimized hash function.
- Updated Winterfell backend to v0.5.1

## 0.3.0 (2022-11-23)

- Implemented `call` operation for context-isolated function calls.
- Added support for custom kernels.
- Implemented `syscall` operation for kernel calls, and added a new `caller` instruction for accessing the hash of the calling function.
- Implemented `mem_stream` operation for fast hashing of memory regions.
- Implemented `adv_pipe` operation for fast "unhashing" of inputs into memory.
- Added support for unlimited number of stack inputs/outputs.
- [BREAKING] Redesigned Miden assembly input/output instructions for environment, random access memory, local memory, and non-deterministic "advice" inputs.
- [BREAKING] Reordered the output stack for Miden assembly cryptographic operations `mtree_set` and `mtree_get` to improve efficiency.
- Refactored the advice provider to add support for advice maps, and added the `adv.mem` decorator for copying memory regions into the advice map.
- [BREAKING] Refactored the Assembler and added support for module providers. (Standard library is no longer available by default.)
- Implemented AIR constraints for the stack component.
- Added Miden REPL tool.
- Improved performance with various internal refactorings and optimizations.

## 0.2.0 (2022-08-09)

- Implemented new decoder which removes limitations on the depth of control flow logic.
- Introduced chiplet architecture to offload complex computations to specialized modules.
- Added read-write random access memory.
- Added support for operations with 32-bit unsigned integers.
- Redesigned advice provider to include Merkle path advice sets.
- Changed base field of the VM to the prime field with modulus 2^64 - 2^32 + 1.

## 0.1.0 (2021-11-16)

- Initial release (migration of the original [Distaff VM](https://github.com/GuildOfWeavers/distaff) codebase to [Winterfell](https://github.com/novifinancial/winterfell) backend).<|MERGE_RESOLUTION|>--- conflicted
+++ resolved
@@ -1,19 +1,17 @@
 # Changelog
 
-<<<<<<< HEAD
 ## 0.17.0 (TBD)
 
+#### Changes
+
 - [BREAKING] Incremented MSRV to 1.88.
-
-#### Changes
-- [BREAKING] Introduce `SourceManagerSync` trait, and remove `Assembler::source_manager()` method [#1966](https://github.com/0xMiden/miden-vm/issues/1966)
 - [BREAKING] Implement preliminary changes for lazy loading of external `MastForest` `AdviceMap`s ([#1949](https://github.com/0xMiden/miden-vm/issues/1949)).
-=======
+- [BREAKING] Introduce `SourceManagerSync` trait, and remove `Assembler::source_manager()` method [#1966](https://github.com/0xMiden/miden-vm/issues/1966).
+
 ## 0.16.1 (2025-07-10)
 
 - Make `Process::state()` public and re-introduce `From<&Process> for ProcessState`.
 - Return `AdviceProvider` as part of the `ExecutionTrace`.
->>>>>>> bf659d82
 
 ## 0.16.0 (2025-07-08)
 
